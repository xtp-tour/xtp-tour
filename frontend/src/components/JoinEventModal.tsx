import React, { useEffect, useState } from 'react';
import { Modal, Button, Form, Alert } from 'react-bootstrap';
import { useTranslation } from 'react-i18next';
import { useAPI, JoinEventRequest, Event } from '../services/apiProvider';
import TimeSlotLabels from './event/TimeSlotLabels';
import { EventFlowDiagram } from './EventFlowDiagram';
import { EventStep } from '../types/eventTypes';
import { TimeSlot } from './event/types';
import moment from 'moment';
import { BADGE_STYLES } from '../styles/badgeStyles';
import { ApiUserProfileData } from '../types/api';
import { useTranslation } from 'react-i18next';

interface Props {
  eventId: string;
  userId: string;
  show: boolean;
  onHide: () => void;
  onJoined: () => void;
}

interface JoinOptions {
  locations: string[];
  timeSlots: TimeSlot[];
}

export const JoinEventModal: React.FC<Props> = ({
  eventId,
  userId,
  show,
  onHide,
  onJoined
}) => {
  const { t } = useTranslation();
  const api = useAPI();
  const [loading, setLoading] = useState(true);
  const [error, setError] = useState<string | null>(null);
  const [options, setOptions] = useState<JoinOptions | null>(null);
  const [selectedLocations, setSelectedLocations] = useState<string[]>([]);
  const [selectedTimeSlots, setSelectedTimeSlots] = useState<TimeSlot[]>([]);
  const [hostProfile, setHostProfile] = useState<ApiUserProfileData | null>(null);

  // Function to get display name (reused from HostDisplay)
  const getDisplayName = (): string => {
    if (!hostProfile) {
      return t('host.unknown');
    }

    // Use first name + last name
    if (hostProfile.firstName && hostProfile.lastName) {
      return `${hostProfile.firstName} ${hostProfile.lastName}`;
    }

    // Fallback to just first name if available
    if (hostProfile.firstName) {
      return hostProfile.firstName;
    }

    // Fallback to just last name if available
    if (hostProfile.lastName) {
      return hostProfile.lastName;
    }

    return t('host.unknown');
  };

  // Fetch host profile
  useEffect(() => {
    const fetchHostProfile = async () => {
      try {
        const response = await api.getUserProfileByUserId(userId);
        setHostProfile(response.profile || null);
      } catch (err) {
        console.warn(`Failed to fetch profile for user ${userId}:`, err);
        setHostProfile(null);
      }
    };

    if (userId && show) {
      fetchHostProfile();
    }
  }, [userId, api, show]);

  useEffect(() => {
    const fetchOptions = async () => {
      try {
        setLoading(true);
        setError(null);
        const response = await api.getPublicEvent(eventId);
        if (response) {
          const event = response as Event;
          if (event) {
            const timeSlots: TimeSlot[] = event.timeSlots.map(slot => ({
              date: moment(slot),
              isAvailable: true,
              isSelected: false
            }));
            setOptions({
              locations: event.locations,
              timeSlots
            });
            // Pre-select first location by default
            if (event.locations.length > 0) {
              setSelectedLocations([event.locations[0]]);
            }
          }
        }
      } catch (err) {
        setError(err instanceof Error ? err.message : t('joinModal.failedToLoadOptions'));
      } finally {
        setLoading(false);
      }
    };

    if (show) {
      fetchOptions();
    }
  }, [api, eventId, show, t]);

  const handleLocationChange = (locationId: string, checked: boolean) => {
    setSelectedLocations(prev =>
      checked
        ? [...prev, locationId]
        : prev.filter(id => id !== locationId)
    );
  };

  const handleTimeSlotChange = (slot: TimeSlot) => {
    setSelectedTimeSlots(prev =>
      prev.some(s => s.date.isSame(slot.date))
        ? prev.filter(s => !s.date.isSame(slot.date))
        : [...prev, slot]
    );
  };

  const handleSubmit = async () => {
    try {
      setLoading(true);
      setError(null);

      if (selectedLocations.length === 0) {
        throw new Error(t('joinModal.selectLocation'));
      }

      if (selectedTimeSlots.length === 0) {
        throw new Error(t('joinModal.selectTimeSlot'));
      }

      const request: JoinEventRequest = {
        joinRequest: {
          id: eventId,
          locations: selectedLocations,
          timeSlots: selectedTimeSlots.map(slot => slot.date.utc().format())
        }
      };

      await api.joinEvent(eventId, request);
      onJoined();
      onHide();
    } catch (err) {
      setError(err instanceof Error ? err.message : t('joinModal.failedToJoin'));
    } finally {
      setLoading(false);
    }
  };

  return (
    <Modal show={show} onHide={onHide} size="lg">
      <Modal.Header closeButton className="border-0 pb-0">
        <Modal.Title className="fs-4">
          <i className="bi bi-calendar2-check me-2" style={{ color: 'var(--tennis-accent)' }}></i>
<<<<<<< HEAD
          <span style={{ color: 'var(--tennis-navy)' }}>Join {getDisplayName()}'s Game Session</span>
=======
          <span style={{ color: 'var(--tennis-navy)' }}>{t('joinModal.title', { hostName })}</span>
>>>>>>> c0e03341
        </Modal.Title>
      </Modal.Header>
      <Modal.Body className="pt-2">
        <EventFlowDiagram
          currentStep={EventStep.Pending}
          hostName={getDisplayName()}
          className="mb-4"
        />

        {error && (
          <Alert variant="danger" className="mb-3" style={{
            backgroundColor: '#FFF5F5',
            borderColor: 'var(--tennis-clay)',
            color: 'var(--tennis-clay)'
          }}>
            <i className="bi bi-exclamation-triangle me-2"></i>
            {error}
          </Alert>
        )}

        {loading ? (
          <div className="text-center py-5">
            <div className="spinner-border mb-2" style={{ color: 'var(--tennis-navy)' }} role="status">
              <span className="visually-hidden">{t('common.loading')}</span>
            </div>
            <p className="text-muted mb-0">{t('joinModal.loadingText')}</p>
          </div>
        ) : options ? (
          <Form>
            <div className="card mb-4">
              <div className="card-body">
                <h6 className="card-title d-flex align-items-center mb-3">
                  <i className="bi bi-geo-alt me-2" style={{ color: 'var(--tennis-accent)' }}></i>
                  <span style={{ color: 'var(--tennis-navy)' }}>{t('joinModal.whereToPlay')}</span>
                </h6>
                <div className="ps-2">
                  <div className="d-flex flex-wrap gap-2">
                    {options.locations.map(locationId => (
                      <div
                        key={locationId}
                        className={`badge ${
                          selectedLocations.includes(locationId)
                            ? 'text-white'
                            : 'text-dark border border-opacity-25'
                        }`}
                        style={{
                          ...BADGE_STYLES,
                          backgroundColor: selectedLocations.includes(locationId)
                            ? 'var(--tennis-navy)'
                            : 'var(--tennis-light)',
                          borderColor: selectedLocations.includes(locationId)
                            ? 'var(--tennis-navy)'
                            : 'var(--tennis-navy)',
                          cursor: 'pointer'
                        }}
                        onClick={() => handleLocationChange(
                          locationId,
                          !selectedLocations.includes(locationId)
                        )}
                        role="button"
                      >
                        <i className={`bi bi-geo-alt me-1 ${
                          selectedLocations.includes(locationId)
                            ? 'text-white'
                            : ''
                        }`} style={{
                          color: selectedLocations.includes(locationId)
                            ? 'var(--tennis-white)'
                            : 'var(--tennis-navy)'
                        }}></i>
                        {locationId}
                      </div>
                    ))}
                  </div>
                  <small className="text-muted d-block mt-2 ps-2">
                    <i className="bi bi-info-circle me-1"></i>
                    {t('joinModal.locationHelp')}
                  </small>
                </div>
              </div>
            </div>

            <div className="card">
              <div className="card-body">
                <h6 className="card-title d-flex align-items-center mb-3">
                  <i className="bi bi-clock me-2" style={{ color: 'var(--tennis-accent)' }}></i>
                  <span style={{ color: 'var(--tennis-navy)' }}>{t('joinModal.whenToStart')}</span>
                </h6>
                <div className="ps-2">
                  <TimeSlotLabels
                    timeSlots={options.timeSlots.map(slot => ({
                      ...slot,
                      isSelected: selectedTimeSlots.some(s => s.date.isSame(slot.date))
                    }))}
                    onSelect={handleTimeSlotChange}
                    className="mb-2"
                  />
                  <small className="text-muted d-block mt-2 ps-2">
                    <i className="bi bi-info-circle me-1"></i>
<<<<<<< HEAD
                    Select all time slots that work for you. {getDisplayName()} will choose the final time based on your availability.
=======
                    {t('joinModal.timeSlotHelp', { hostName })}
>>>>>>> c0e03341
                  </small>
                </div>
              </div>
            </div>
          </Form>
        ) : null}
      </Modal.Body>
      <Modal.Footer className="border-0 pt-2">
        <Button
          variant="link"
          onClick={onHide}
          disabled={loading}
          className="text-decoration-none"
          style={{ color: 'var(--tennis-gray)' }}
        >
          {t('common.cancel')}
        </Button>
        <Button
          variant="primary"
          onClick={handleSubmit}
          disabled={loading || !options}
          style={{ backgroundColor: 'var(--tennis-navy)', borderColor: 'var(--tennis-navy)' }}
        >
          {loading ? (
            <>
              <span className="spinner-border spinner-border-sm me-2" role="status" aria-hidden="true"></span>
              {t('joinModal.submitting')}
            </>
          ) : (
            <>
              <i className="bi bi-calendar2-check me-2"></i>
              {t('joinModal.joinGameSession')}
            </>
          )}
        </Button>
      </Modal.Footer>
    </Modal>
  );
};<|MERGE_RESOLUTION|>--- conflicted
+++ resolved
@@ -169,11 +169,7 @@
       <Modal.Header closeButton className="border-0 pb-0">
         <Modal.Title className="fs-4">
           <i className="bi bi-calendar2-check me-2" style={{ color: 'var(--tennis-accent)' }}></i>
-<<<<<<< HEAD
-          <span style={{ color: 'var(--tennis-navy)' }}>Join {getDisplayName()}'s Game Session</span>
-=======
-          <span style={{ color: 'var(--tennis-navy)' }}>{t('joinModal.title', { hostName })}</span>
->>>>>>> c0e03341
+          <span style={{ color: 'var(--tennis-navy)' }}>{t('joinModal.title', { {getDisplayName() })}</span>
         </Modal.Title>
       </Modal.Header>
       <Modal.Body className="pt-2">
@@ -273,11 +269,7 @@
                   />
                   <small className="text-muted d-block mt-2 ps-2">
                     <i className="bi bi-info-circle me-1"></i>
-<<<<<<< HEAD
-                    Select all time slots that work for you. {getDisplayName()} will choose the final time based on your availability.
-=======
-                    {t('joinModal.timeSlotHelp', { hostName })}
->>>>>>> c0e03341
+                    {t('joinModal.timeSlotHelp', { getDisplayName() })}
                   </small>
                 </div>
               </div>
