--- conflicted
+++ resolved
@@ -24,17 +24,10 @@
 ];
 
 const SKILL_LEVEL_LABELS: Record<SkillLevel, string> = {
-<<<<<<< HEAD
   'INTERMEDIATE': 'Intermediate (NTRP 3.5–5.0)',
   'BEGINNER': 'Beginner (NTRP < 3.5)',
   'ADVANCED': 'Advanced (NTRP > 5.0)',
   'ANY': 'Any Level'
-=======
-  'INTERMEDIATE': 'NTRP 3.5–5.0 - Consistent players with developed strokes and strategy',
-  'BEGINNER': 'NTRP < 3.5 - New to intermediate players learning fundamentals',
-  'ADVANCED': 'NTRP > 5.0 - Elite players with tournament experience and advanced skills',
-  'ANY': 'Any NTRP - Open to all skill levels'
->>>>>>> e78c72ad
 };
 
 // Time slot validation utilities
